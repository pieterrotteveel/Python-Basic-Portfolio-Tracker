<<<<<<< HEAD
# Python Basic Portfolio Tracker with Yahoo Finance Integration

A simple Python application to track your stock portfolio from CSV data with real-time price updates and dividend tracking from Yahoo Finance.

## Features

- Load stock purchases from CSV file
- Track purchase date, price, quantity, and fees
- Calculate portfolio statistics (total invested, fees, average cost per share)
- **Real-time price updates from Yahoo Finance**
- **Calculate current portfolio value and gains/losses**
- **Dividend yield tracking and annual dividend calculations**
- Interactive command-line interface
- Save portfolio data back to CSV

## CSV File Format

Your CSV file should have the following columns:
- `symbol`: Stock symbol (e.g., AAPL, MSFT)
- `purchase_date`: Date in YYYY-MM-DD format
- `purchase_price`: Price per share at purchase
- `quantity`: Number of shares purchased
- `fees`: Transaction fees

Example:
```csv
symbol,purchase_date,purchase_price,quantity,fees
AAPL,2024-01-15,180.50,10,9.99
MSFT,2024-02-20,350.25,5,9.99
```

## Usage

1. Run the portfolio tracker:
```bash
python portfolio_tracker.py
```

2. The program will look for `portfolio.csv` by default. If it doesn't exist, you can start with an empty portfolio.

3. Use the interactive menu to:
   - Add new stock purchases
   - View your portfolio summary (basic view)
   - **View portfolio with current prices, gains/losses, and dividend information**
   - Save and exit

## Yahoo Finance Features

- **Option 3**: View portfolio with current prices fetches real-time data from Yahoo Finance
- Shows current stock prices, portfolio value, and gain/loss calculations
- **Displays dividend yields for each stock**
- **Calculates expected annual dividends for individual holdings and total portfolio**
- **Shows portfolio-wide dividend yield**
- Displays both dollar amounts and percentage gains/losses
- Works with most stock symbols available on Yahoo Finance

## Example Output

The portfolio tracker will show:
- Total amount invested and fees paid
- **Current portfolio value (when using price updates)**
- **Total and individual stock gains/losses**
- **Expected annual dividends and dividend yields**
- **Portfolio dividend yield percentage**
- Number of different holdings
- Breakdown by stock symbol with average cost per share
- Individual purchase history

## Requirements

- Python 3.6+
- pandas library
- **yfinance library** (for Yahoo Finance integration)

Install dependencies:
```bash
pip install pandas yfinance
```

## Notes

- Current price and dividend fetching requires an internet connection
- Yahoo Finance data may have slight delays
- Dividend information is based on current/trailing annual dividend rates
- Some symbols might not be available or may require different formatting
- Stocks that don't pay dividends will show 0% dividend yield
=======
# Pieter's Portfolio Tracker (CSV + Yahoo Finance)

A lightweight, command‑line portfolio tracker that reads your trades from a CSV file and pulls live data (price, dividends, day & month moves) from Yahoo Finance via `yfinance`.

> The banner currently prints **“Pieter’s Portfolio Tracker”** — feel free to change that string in `main()`.

---

##  Features

* Add stock purchases interactively and auto‑save to a CSV
* Aggregate holdings (total shares, average cost, fees)
* Live snapshot (current price/value, gain/loss, portfolio dividend yield)
* Performance: today’s change and last‑month change (value & %)
* Per‑holding breakdown with purchase history

---

##  Requirements

* Python 3.9+
* Packages: `pandas`, `yfinance`

```bash
pip install pandas yfinance
```

> **Note:** `yfinance` fetches market data from Yahoo Finance and can be rate‑limited. Prices may be delayed and sometimes fields (e.g., dividend info) are missing for certain tickers.

---

##  Quick Start

1. **Save the script** as `portfolio_tracker.py` (or keep your file name).
2. **Create a virtual env (optional but recommended):**

   ```bash
   python -m venv .venv && source .venv/bin/activate  # Windows: .venv\Scripts\activate
   ```
3. **Install deps:**

   ```bash
   pip install pandas yfinance
   ```
4. **Create an empty CSV** named `portfolio.csv` next to the script, with this header:

   ```csv
   symbol,purchase_date,purchase_price,quantity,fees
   ```

   Add your first line, for example:

   ```csv
   AAPL,2024-01-15,180.50,5,1.00
   ```
5. **Run:**

   ```bash
   python portfolio_tracker.py
   ```

---

##  CSV Format

The app reads and writes a single CSV (`portfolio.csv`) with columns:

| column           | type   | example      | notes                                                                                          |
| ---------------- | ------ | ------------ | ---------------------------------------------------------------------------------------------- |
| `symbol`         | string | `AAPL`       | Use Yahoo Finance tickers. For non‑US markets include the suffix (e.g., `NESN.SW`, `ASML.AS`). |
| `purchase_date`  | date   | `2024-01-15` | Format `YYYY-MM-DD`.                                                                           |
| `purchase_price` | float  | `180.50`     | Price per share in your base currency.                                                         |
| `quantity`       | float  | `5`          | Number of shares. Supports decimals.                                                           |
| `fees`           | float  | `1.00`       | Commission/fees for that trade.                                                                |

You can add many rows per ticker; the tracker aggregates them.

---

##  Using the App (Menu)

When you run the script, you’ll see:

```
Options:
1. Add stock purchase
2. View portfolio with performances
3. Save and exit
```

* **1. Add stock purchase** — prompts you for `symbol`, `date`, `price`, `quantity`, `fees`. Instantly saves back to `portfolio.csv`.
* **2. View portfolio with performances** — loads holdings, fetches live data (price, dividends, day & month changes) and prints a summary.
* **3. Save and exit** — writes the current in‑memory portfolio to CSV and quits.

> Live data is optional in the code: `display_portfolio(include_current_prices=True, include_performance=True)`

---

##  What the Summary Shows

* **Total Invested / Fees / Total Cost** — sums across all purchases
* **Current Value** — price × shares (for holdings where a price is available)
* **Total Gain/Loss** — absolute and percentage vs total cost
* **Expected Annual Dividends** — per‑share trailing dividend × total shares
* **Portfolio Dividend Yield** — expected annual dividends ÷ current value
* **Today’s & Monthly Change** — value and % (based on recent close data)

Per holding, you’ll also see:

* Total shares, average cost per share
* Current price/value, gain/loss, dividend yield & annual dividend per share
* Today’s and monthly changes (value & %), when available
* Full list of purchases for that ticker

---

##  Project Structure (simple)

```
.
├── portfolio_tracker.py   # this script (or your filename)
└── portfolio.csv          # your trades live here
```

---

##  Notes, Tips & Limitations

* **Ticker symbols:** International tickers often need a suffix (e.g., `.AS`, `.SW`, `.L`). Check Yahoo Finance for the exact symbol.
* **Data availability:** Some fields from `yfinance.Ticker(...).info` may be absent; the code falls back to recent `history()` when needed.
* **Delays & currency:** Quotes can be delayed. The script assumes your CSV prices and Yahoo quotes are in the same currency.
* **Dividends:** Uses trailing dividend metrics; forward yields may differ.
* **Performance windows:** “Today” uses the previous available close; “Monthly” compares first vs last close in the last month window from `history()`.

---

##  Customizing

* Change the CSV file name by editing the `PortfolioTracker('portfolio.csv')` line in `main()`.
* Adjust the banner text in `main()`.
* Turn off performance metrics: call `display_portfolio(include_current_prices=True, include_performance=False)`.
---
>>>>>>> 2f2d6eb0
<|MERGE_RESOLUTION|>--- conflicted
+++ resolved
@@ -1,4 +1,3 @@
-<<<<<<< HEAD
 # Python Basic Portfolio Tracker with Yahoo Finance Integration
 
 A simple Python application to track your stock portfolio from CSV data with real-time price updates and dividend tracking from Yahoo Finance.
@@ -85,7 +84,6 @@
 - Dividend information is based on current/trailing annual dividend rates
 - Some symbols might not be available or may require different formatting
 - Stocks that don't pay dividends will show 0% dividend yield
-=======
 # Pieter's Portfolio Tracker (CSV + Yahoo Finance)
 
 A lightweight, command‑line portfolio tracker that reads your trades from a CSV file and pulls live data (price, dividends, day & month moves) from Yahoo Finance via `yfinance`.
@@ -227,5 +225,4 @@
 * Change the CSV file name by editing the `PortfolioTracker('portfolio.csv')` line in `main()`.
 * Adjust the banner text in `main()`.
 * Turn off performance metrics: call `display_portfolio(include_current_prices=True, include_performance=False)`.
----
->>>>>>> 2f2d6eb0
+---